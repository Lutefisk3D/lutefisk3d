//
// Copyright (c) 2008-2017 the Urho3D project.
//
// Permission is hereby granted, free of charge, to any person obtaining a copy
// of this software and associated documentation files (the "Software"), to deal
// in the Software without restriction, including without limitation the rights
// to use, copy, modify, merge, publish, distribute, sublicense, and/or sell
// copies of the Software, and to permit persons to whom the Software is
// furnished to do so, subject to the following conditions:
//
// The above copyright notice and this permission notice shall be included in
// all copies or substantial portions of the Software.
//
// THE SOFTWARE IS PROVIDED "AS IS", WITHOUT WARRANTY OF ANY KIND, EXPRESS OR
// IMPLIED, INCLUDING BUT NOT LIMITED TO THE WARRANTIES OF MERCHANTABILITY,
// FITNESS FOR A PARTICULAR PURPOSE AND NONINFRINGEMENT. IN NO EVENT SHALL THE
// AUTHORS OR COPYRIGHT HOLDERS BE LIABLE FOR ANY CLAIM, DAMAGES OR OTHER
// LIABILITY, WHETHER IN AN ACTION OF CONTRACT, TORT OR OTHERWISE, ARISING FROM,
// OUT OF OR IN CONNECTION WITH THE SOFTWARE OR THE USE OR OTHER DEALINGS IN
// THE SOFTWARE.
//
#include "Texture.h"

#include "Graphics.h"
#include "GraphicsImpl.h"
#include "Material.h"
#include "Lutefisk3D/Core/StringUtils.h"
#include "Lutefisk3D/Core/Context.h"
#include "Lutefisk3D/IO/FileSystem.h"
#include "Lutefisk3D/IO/Log.h"
#include "Lutefisk3D/Resource/ResourceCache.h"
#include "Lutefisk3D/Resource/XMLFile.h"

<<<<<<< HEAD
#include <GL/glew.h>

namespace std {

template<> struct hash<Urho3D::TextureUnit>
{
    size_t operator()(Urho3D::TextureUnit v) const {
        return std::hash<unsigned>()(v);
    }
};

}
=======
using namespace gl;
>>>>>>> 20f1c003
namespace Urho3D
{
static const char* addressModeNames[] =
{
    "wrap",
    "mirror",
    "clamp",
    "border",
    nullptr
};

static const char* filterModeNames[] =
{
    "nearest",
    "bilinear",
    "trilinear",
    "anisotropic",
    "nearestanisotropic",
    "default",
    nullptr
};

Texture::Texture(Context* context) :
    ResourceWithMetadata(context),
    GPUObject(context->m_Graphics.get()),
    SignalObserver(context->m_observer_allocator),
    target_(GL_NONE),
    format_(GL_NONE),
    usage_(TEXTURE_STATIC),
    levels_(0),
    requestedLevels_(0),
    width_(0),
    height_(0),
    depth_(0),
    shadowCompare_(false),
    filterMode_(FILTER_DEFAULT),
    anisotropy_(0),
    multiSample_(1),
    sRGB_(false),
    parametersDirty_(true),
    autoResolve_(false),
    resolveDirty_(false),
    levelsDirty_(false)
{
    for (int i = 0; i < MAX_COORDS; ++i)
        addressMode_[i] = ADDRESS_WRAP;
    for (int i = 0; i < MAX_TEXTURE_QUALITY_LEVELS; ++i)
        mipsToSkip_[i] = (unsigned)(MAX_TEXTURE_QUALITY_LEVELS - 1 - i);
}

Texture::~Texture()
{
}
/**
 * \brief Set number of requested mip levels. Needs to be called before setting size.
 *
 * The default value (0) allocates as many mip levels as necessary to reach 1x1 size. Set value 1 to disable mipmapping.
 * \note that rendertargets need to regenerate mips dynamically after rendering, which may cost performance.
 * Screen buffers and shadow maps allocated by Renderer will have mipmaps disabled.
 */
void Texture::SetNumLevels(unsigned levels)
{
    if (usage_ > TEXTURE_RENDERTARGET)
        requestedLevels_ = 1;
    else
        requestedLevels_ = levels;
}

void Texture::SetFilterMode(TextureFilterMode mode)
{
    filterMode_ = mode;
    parametersDirty_ = true;
}

void Texture::SetAddressMode(TextureCoordinate coord, TextureAddressMode mode)
{
    addressMode_[coord] = mode;
    parametersDirty_ = true;
}

void Texture::SetAnisotropy(unsigned level)
{
    anisotropy_ = level;
    parametersDirty_ = true;
}

void Texture::SetShadowCompare(bool enable)
{
    shadowCompare_ = enable;
    parametersDirty_ = true;
}

void Texture::SetBorderColor(const Color& color)
{
    borderColor_ = color;
    parametersDirty_ = true;
}

void Texture::SetBackupTexture(Texture* texture)
{
    backupTexture_ = texture;
}

void Texture::SetMipsToSkip(int quality, int toSkip)
{
    if (quality >= QUALITY_LOW && quality < MAX_TEXTURE_QUALITY_LEVELS)
    {
        mipsToSkip_[quality] = (unsigned)toSkip;

        // Make sure a higher quality level does not actually skip more mips
        for (int i = 1; i < MAX_TEXTURE_QUALITY_LEVELS; ++i)
        {
            if (mipsToSkip_[i] > mipsToSkip_[i - 1])
                mipsToSkip_[i] = mipsToSkip_[i - 1];
        }
    }
}

int Texture::GetMipsToSkip(int quality) const
{
    return (quality >= QUALITY_LOW && quality < MAX_TEXTURE_QUALITY_LEVELS) ? mipsToSkip_[quality] : 0;
}

int Texture::GetLevelWidth(unsigned level) const
{
    if (level > levels_)
        return 0;
    return Max(width_ >> level, 1);
}

int Texture::GetLevelHeight(unsigned level) const
{
    if (level > levels_)
        return 0;
    return Max(height_ >> level, 1);
}

int Texture::GetLevelDepth(unsigned level) const
{
    if (level > levels_)
        return 0;
    return Max(depth_ >> level, 1);
}

unsigned Texture::GetDataSize(int width, int height) const
{
    if (IsCompressed())
        return GetRowDataSize(width) * ((height + 3) >> 2);
    else
        return GetRowDataSize(width) * height;
}

unsigned Texture::GetDataSize(int width, int height, int depth) const
{
    return depth * GetDataSize(width, height);
}

unsigned Texture::GetComponents() const
{
    if (!width_ || IsCompressed())
        return 0;
    else
        return GetRowDataSize(width_) / width_;
}

void Texture::SetParameters(XMLFile* file)
{
    if (!file)
        return;

    XMLElement rootElem = file->GetRoot();
    SetParameters(rootElem);
}

void Texture::SetParameters(const XMLElement& element)
{
    LoadMetadataFromXML(element);
    for (XMLElement paramElem = element.GetChild(); paramElem; paramElem = paramElem.GetNext())
    {
        QString name = paramElem.GetName();

        if (name == "address")
        {
            QString coord = paramElem.GetAttributeLower("coord");
            if (!coord.isEmpty())
            {
                TextureCoordinate coordIndex = (TextureCoordinate)(coord[0].toLatin1() - 'u');
                QString mode = paramElem.GetAttributeLower("mode");
                SetAddressMode(coordIndex, (TextureAddressMode)GetStringListIndex(mode, addressModeNames, ADDRESS_WRAP));
            }
        }

        if (name == "border")
            SetBorderColor(paramElem.GetColor("color"));

        if (name == "filter")
        {
            QString mode = paramElem.GetAttributeLower("mode");
            SetFilterMode((TextureFilterMode)GetStringListIndex(mode, filterModeNames, FILTER_DEFAULT));
            if (paramElem.HasAttribute("anisotropy"))
                SetAnisotropy(paramElem.GetUInt("anisotropy"));
        }
        if (name == "mipmap")
            SetNumLevels(paramElem.GetBool("enable") ? 0 : 1);

        if (name == "quality")
        {
            if (paramElem.HasAttribute("low"))
                SetMipsToSkip(QUALITY_LOW, paramElem.GetInt("low"));
            if (paramElem.HasAttribute("med"))
                SetMipsToSkip(QUALITY_MEDIUM, paramElem.GetInt("med"));
            if (paramElem.HasAttribute("medium"))
                SetMipsToSkip(QUALITY_MEDIUM, paramElem.GetInt("medium"));
            if (paramElem.HasAttribute("high"))
                SetMipsToSkip(QUALITY_HIGH, paramElem.GetInt("high"));
        }

        if (name == "srgb")
            SetSRGB(paramElem.GetBool("enable"));
    }
}

void Texture::SetParametersDirty()
{
    parametersDirty_ = true;
}

void Texture::SetLevelsDirty()
{
    if (usage_ == TEXTURE_RENDERTARGET && levels_ > 1)
        levelsDirty_ = true;
}

unsigned Texture::CheckMaxLevels(int width, int height, unsigned requestedLevels)
{
    unsigned maxLevels = 1;
    while (width > 1 || height > 1)
    {
        ++maxLevels;
        width = width > 1 ? (width >> 1) : 1;
        height = height > 1 ? (height >> 1) : 1;
    }

    if (!requestedLevels || maxLevels < requestedLevels)
        return maxLevels;
    else
        return requestedLevels;
}

unsigned Texture::CheckMaxLevels(int width, int height, int depth, unsigned requestedLevels)
{
    unsigned maxLevels = 1;
    while (width > 1 || height > 1 || depth > 1)
    {
        ++maxLevels;
        width = width > 1 ? (width >> 1) : 1;
        height = height > 1 ? (height >> 1) : 1;
        depth = depth > 1 ? (depth >> 1) : 1;
    }

    if (!requestedLevels || maxLevels < requestedLevels)
        return maxLevels;
    else
        return requestedLevels;
}

void Texture::CheckTextureBudget(StringHash type)
{
    ResourceCache* cache = context_->m_ResourceCache.get();
    uint64_t textureBudget = cache->GetMemoryBudget(type);
    uint64_t textureUse = cache->GetMemoryUse(type);
    if (!textureBudget)
        return;

    // If textures are over the budget, they likely can not be freed directly as materials still refer to them.
    // Therefore free unused materials first
    if (textureUse > textureBudget)
        cache->ReleaseResources(Material::GetTypeStatic());
}

}<|MERGE_RESOLUTION|>--- conflicted
+++ resolved
@@ -31,7 +31,6 @@
 #include "Lutefisk3D/Resource/ResourceCache.h"
 #include "Lutefisk3D/Resource/XMLFile.h"
 
-<<<<<<< HEAD
 #include <GL/glew.h>
 
 namespace std {
@@ -44,9 +43,6 @@
 };
 
 }
-=======
-using namespace gl;
->>>>>>> 20f1c003
 namespace Urho3D
 {
 static const char* addressModeNames[] =
