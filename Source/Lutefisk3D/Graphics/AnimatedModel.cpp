--- conflicted
+++ resolved
@@ -1039,10 +1039,68 @@
             b.collisionMask_ &= ~BONECOLLISION_SPHERE;
     }
 }
-<<<<<<< HEAD
-=======
-
->>>>>>> 8e8296fa
+
+void AnimatedModel::FinalizeBoneBoundingBoxes()
+{
+    std::vector<Bone>& bones = skeleton_.GetModifiableBones();
+    std::vector<AnimatedModel*> models;
+    GetComponents<AnimatedModel>(models);
+
+    if (models.size() > 1)
+    {
+        // Reset first to the model resource's original bone bounding information if available (should be)
+        if (model_)
+        {
+            const std::vector<Bone>& modelBones = model_->GetSkeleton().GetBones();
+            for (unsigned i = 0; i < bones.size() && i < modelBones.size(); ++i)
+            {
+                bones[i].collisionMask_ = modelBones[i].collisionMask_;
+                bones[i].radius_ = modelBones[i].radius_;
+                bones[i].boundingBox_ = modelBones[i].boundingBox_;
+            }
+        }
+
+        // Get matching bones from all non-master models and merge their bone bounding information
+        // to prevent culling errors (master model may not have geometry in all bones, or the bounds are smaller)
+        for (AnimatedModel* model : models)
+        {
+            if (model == this)
+                continue;
+
+            Skeleton& otherSkeleton = model->GetSkeleton();
+            for (Bone & b : bones)
+            {
+                Bone* otherBone = otherSkeleton.GetBone(b.nameHash_);
+                if (otherBone)
+                {
+                    if (otherBone->collisionMask_ & BONECOLLISION_SPHERE)
+                    {
+                        b.collisionMask_ |= BONECOLLISION_SPHERE;
+                        b.radius_ = Max(b.radius_, otherBone->radius_);
+                    }
+                    if (otherBone->collisionMask_ & BONECOLLISION_BOX)
+                    {
+                        b.collisionMask_ |= BONECOLLISION_BOX;
+                        if (b.boundingBox_.Defined())
+                            b.boundingBox_.Merge(otherBone->boundingBox_);
+                        else
+                            b.boundingBox_.Define(otherBone->boundingBox_);
+                    }
+                }
+            }
+        }
+    }
+
+    // Remove collision information from dummy bones that do not affect skinning, to prevent them from being merged
+    // to the bounding box and making it artificially large
+    for (Bone & b : bones)
+    {
+        if (b.collisionMask_ & BONECOLLISION_BOX && b.boundingBox_.size().Length() < M_EPSILON)
+            b.collisionMask_ &= ~BONECOLLISION_BOX;
+        if (b.collisionMask_ & BONECOLLISION_SPHERE && b.radius_ < M_EPSILON)
+            b.collisionMask_ &= ~BONECOLLISION_SPHERE;
+    }
+}
 void AnimatedModel::RemoveRootBone()
 {
     Bone* rootBone = skeleton_.GetRootBone();
